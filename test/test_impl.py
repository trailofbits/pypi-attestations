"""Internal implementation tests."""

import json
import os
from hashlib import sha256
from pathlib import Path
<<<<<<< HEAD
from typing import Any, Optional, cast
=======
from typing import Any
>>>>>>> cfb3d4df

import pretend
import pytest
import sigstore
from cryptography import x509
from cryptography.hazmat._oid import ExtensionOID
from pydantic import BaseModel, TypeAdapter, ValidationError
from sigstore.dsse import DigestSet, StatementBuilder, Subject
from sigstore.models import Bundle
from sigstore.oidc import IdentityToken
from sigstore.sign import SigningContext
from sigstore.verify import Verifier, policy

import pypi_attestations._impl as impl

ONLINE_TESTS = "CI" in os.environ or "TEST_INTERACTIVE" in os.environ

online = pytest.mark.skipif(not ONLINE_TESTS, reason="online tests not enabled")

_HERE = Path(__file__).parent
_ASSETS = _HERE / "assets"

dist_path = _ASSETS / "rfc8785-0.1.2-py3-none-any.whl"
dist = impl.Distribution.from_file(dist_path)
dist_bundle_path = _ASSETS / "rfc8785-0.1.2-py3-none-any.whl.sigstore"
dist_attestation_path = _ASSETS / "rfc8785-0.1.2-py3-none-any.whl.attestation"
pypi_attestations_attestation = _ASSETS / "pypi_attestations-0.0.16.tar.gz.attestation"

# produced by actions/attest@v1
gh_signed_dist_path = _ASSETS / "pypi_attestation_models-0.0.4a2.tar.gz"
gh_signed_dist = impl.Distribution.from_file(gh_signed_dist_path)
gh_signed_dist_bundle_path = _ASSETS / "pypi_attestation_models-0.0.4a2.tar.gz.sigstore"

gl_signed_dist_path = _ASSETS / "gitlab_oidc_project-0.0.3.tar.gz"
gl_signed_dist = impl.Distribution.from_file(gl_signed_dist_path)
gl_attestation_path = _ASSETS / "gitlab_oidc_project-0.0.3.tar.gz.publish.attestation"


class TestDistribution:
    def test_from_file_nonexistent(self, tmp_path: Path) -> None:
        nonexistent = tmp_path / "foo-1.2.3.tar.gz"
        with pytest.raises(OSError):
            impl.Distribution.from_file(nonexistent)

    def test_invalid_sdist_name(self) -> None:
        with pytest.raises(ValidationError, match="Invalid sdist filename"):
            impl.Distribution(name="invalid-name.tar.gz", digest=sha256(b"lol").hexdigest())

    def test_invalid_wheel_name(self) -> None:
        with pytest.raises(ValidationError, match="Invalid wheel filename"):
            impl.Distribution(name="invalid-name.whl", digest=sha256(b"lol").hexdigest())

    def test_invalid_unknown_dist(self) -> None:
        with pytest.raises(ValidationError, match="unknown distribution format"):
            impl.Distribution(name="complete.nonsense", digest=sha256(b"lol").hexdigest())


class TestAttestation:
    @online
    def test_roundtrip(self, id_token: IdentityToken) -> None:
        sign_ctx = SigningContext.staging()

        with sign_ctx.signer(id_token) as signer:
            attestation = impl.Attestation.sign(signer, dist)

        attestation.verify(policy.UnsafeNoOp(), dist, staging=True)

        # converting to a bundle and verifying as a bundle also works
        bundle = attestation.to_bundle()
        Verifier.staging().verify_dsse(bundle, policy.UnsafeNoOp())

        # converting back also works
        roundtripped_attestation = impl.Attestation.from_bundle(bundle)
        roundtripped_attestation.verify(policy.UnsafeNoOp(), dist, staging=True)

    def test_wrong_predicate_raises_exception(self, monkeypatch: pytest.MonkeyPatch) -> None:
        def dummy_predicate(self_: StatementBuilder, _: str) -> StatementBuilder:
            # wrong type here to have a validation error
            self_._predicate_type = False  # type: ignore[assignment]
            return self_

        monkeypatch.setattr(sigstore.dsse.StatementBuilder, "predicate_type", dummy_predicate)
        with pytest.raises(impl.AttestationError, match="invalid statement"):
            impl.Attestation.sign(pretend.stub(), dist)

    @online
    def test_expired_certificate(
        self, id_token: IdentityToken, monkeypatch: pytest.MonkeyPatch
    ) -> None:
        def in_validity_period(_: IdentityToken) -> bool:
            return False

        monkeypatch.setattr(IdentityToken, "in_validity_period", in_validity_period)

        sign_ctx = SigningContext.staging()
        with sign_ctx.signer(id_token, cache=False) as signer:
            with pytest.raises(impl.AttestationError):
                impl.Attestation.sign(signer, dist)

    @online
    def test_multiple_signatures(
        self, id_token: IdentityToken, monkeypatch: pytest.MonkeyPatch
    ) -> None:
        def get_bundle(*_: Any) -> Bundle:
            # Duplicate the signature to trigger a Conversion error
            bundle = Bundle.from_json(gh_signed_dist_bundle_path.read_bytes())
            bundle._inner.dsse_envelope.signatures.append(bundle._inner.dsse_envelope.signatures[0])
            return bundle

        monkeypatch.setattr(sigstore.sign.Signer, "sign_dsse", get_bundle)

        sign_ctx = SigningContext.staging()

        with pytest.raises(impl.AttestationError):
            with sign_ctx.signer(id_token) as signer:
                impl.Attestation.sign(signer, dist)

    def test_verify_github_attested(self) -> None:
        pol = policy.AllOf(
            [
                policy.OIDCSourceRepositoryURI(
                    "https://github.com/trailofbits/pypi-attestation-models"
                ),
                policy.OIDCIssuerV2("https://token.actions.githubusercontent.com"),
            ]
        )

        bundle = Bundle.from_json(gh_signed_dist_bundle_path.read_bytes())
        attestation = impl.Attestation.from_bundle(bundle)

        predicate_type, predicate = attestation.verify(pol, gh_signed_dist)
        assert predicate_type == "https://docs.pypi.org/attestations/publish/v1"
        assert predicate == {}

    def test_verify_from_github_publisher(self) -> None:
        publisher = impl.GitHubPublisher(
            repository="trailofbits/pypi-attestation-models",
            workflow="release.yml",
        )

        bundle = Bundle.from_json(gh_signed_dist_bundle_path.read_bytes())
        attestation = impl.Attestation.from_bundle(bundle)

        predicate_type, predicate = attestation.verify(publisher, gh_signed_dist)
        assert predicate_type == "https://docs.pypi.org/attestations/publish/v1"
        assert predicate == {}

    def test_verify_from_gitlab_publisher(self) -> None:
        publisher = impl.GitLabPublisher(
            repository="facutuesca/gitlab-oidc-project",
            workflow_filepath=".gitlab-ci.yml",
        )

        attestation = impl.Attestation.model_validate_json(gl_attestation_path.read_text())
        predicate_type, predicate = attestation.verify(publisher, gl_signed_dist)
        assert predicate_type == "https://docs.pypi.org/attestations/publish/v1"
        assert predicate is None

    def test_verify_from_github_publisher_wrong(self) -> None:
        publisher = impl.GitHubPublisher(
            repository="trailofbits/pypi-attestation-models",
            workflow="wrong.yml",
        )

        bundle = Bundle.from_json(gh_signed_dist_bundle_path.read_bytes())
        attestation = impl.Attestation.from_bundle(bundle)

        with pytest.raises(impl.VerificationError, match=r"Build Config URI .+ does not match"):
            attestation.verify(publisher, gh_signed_dist)

    def test_verify_from_gitlab_publisher_wrong(self) -> None:
        publisher = impl.GitLabPublisher(
            repository="facutuesca/gitlab-oidc-project",
            workflow_filepath="wrong.yml",
        )

        attestation = impl.Attestation.model_validate_json(gl_attestation_path.read_text())
        with pytest.raises(impl.VerificationError, match=r"Build Config URI .+ does not match"):
            attestation.verify(publisher, gl_signed_dist)

    def test_verify(self) -> None:
        # Our checked-in asset has this identity.
        pol = policy.Identity(
            identity="william@yossarian.net", issuer="https://github.com/login/oauth"
        )

        attestation = impl.Attestation.model_validate_json(dist_attestation_path.read_text())
        predicate_type, predicate = attestation.verify(pol, dist, staging=True)

        assert attestation.statement["_type"] == "https://in-toto.io/Statement/v1"
        assert (
            predicate_type
            == attestation.statement["predicateType"]
            == "https://docs.pypi.org/attestations/publish/v1"
        )
        assert predicate is None and attestation.statement["predicate"] is None

        # convert the attestation to a bundle and verify it that way too
        bundle = attestation.to_bundle()
        Verifier.staging().verify_dsse(bundle, policy.UnsafeNoOp())

    def test_verify_digest_mismatch(self, tmp_path: Path) -> None:
        # Our checked-in asset has this identity.
        pol = policy.Identity(
            identity="william@yossarian.net", issuer="https://github.com/login/oauth"
        )

        attestation = impl.Attestation.model_validate_json(dist_attestation_path.read_text())

        modified_dist_path = tmp_path / dist_path.name
        modified_dist_path.write_bytes(b"nothing")

        modified_dist = impl.Distribution.from_file(modified_dist_path)

        # attestation has the correct filename, but a mismatching digest.
        with pytest.raises(
            impl.VerificationError, match="subject does not match distribution digest"
        ):
            attestation.verify(pol, modified_dist, staging=True)

    def test_verify_filename_mismatch(self, tmp_path: Path) -> None:
        # Our checked-in asset has this identity.
        pol = policy.Identity(
            identity="william@yossarian.net", issuer="https://github.com/login/oauth"
        )

        attestation = impl.Attestation.model_validate_json(dist_attestation_path.read_text())

        modified_dist_path = tmp_path / "wrong_name-0.1.2-py3-none-any.whl"
        modified_dist_path.write_bytes(dist_path.read_bytes())

        different_name_dist = impl.Distribution.from_file(modified_dist_path)

        # attestation has the correct digest, but a mismatching filename.
        with pytest.raises(
            impl.VerificationError, match="subject does not match distribution name"
        ):
            attestation.verify(pol, different_name_dist, staging=True)

    def test_verify_policy_mismatch(self) -> None:
        # Wrong identity.
        pol = policy.Identity(identity="fake@example.com", issuer="https://github.com/login/oauth")

        attestation = impl.Attestation.model_validate_json(dist_attestation_path.read_text())

        with pytest.raises(impl.VerificationError, match=r"Certificate's SANs do not match"):
            attestation.verify(pol, dist, staging=True)

    def test_verify_wrong_envelope(self, monkeypatch: pytest.MonkeyPatch) -> None:
        staging = pretend.call_recorder(
            lambda: pretend.stub(
                verify_dsse=pretend.call_recorder(lambda bundle, policy: ("fake-type", None))
            )
        )
        monkeypatch.setattr(impl.Verifier, "staging", staging)
        pol = pretend.stub()

        attestation = impl.Attestation.model_validate_json(dist_attestation_path.read_text())

        with pytest.raises(impl.VerificationError, match="expected JSON envelope, got fake-type"):
            attestation.verify(pol, dist, staging=True)

    def test_verify_bad_payload(self, monkeypatch: pytest.MonkeyPatch) -> None:
        staging = pretend.call_recorder(
            lambda: pretend.stub(
                verify_dsse=pretend.call_recorder(
                    lambda bundle, policy: ("application/vnd.in-toto+json", b"invalid json")
                )
            )
        )
        monkeypatch.setattr(impl.Verifier, "staging", staging)
        pol = pretend.stub()

        attestation = impl.Attestation.model_validate_json(dist_attestation_path.read_text())

        with pytest.raises(impl.VerificationError, match="invalid statement"):
            attestation.verify(pol, dist, staging=True)

    def test_verify_too_many_subjects(self, monkeypatch: pytest.MonkeyPatch) -> None:
        statement = (
            StatementBuilder()  # noqa: SLF001
            .subjects(
                [
                    Subject(name="foo", digest=DigestSet(root={"sha256": "abcd"})),
                    Subject(name="bar", digest=DigestSet(root={"sha256": "1234"})),
                ]
            )
            .predicate_type("foo")
            .build()
            ._inner.model_dump_json()
        )

        staging = pretend.call_recorder(
            lambda: pretend.stub(
                verify_dsse=pretend.call_recorder(
                    lambda bundle, policy: (
                        "application/vnd.in-toto+json",
                        statement.encode(),
                    )
                )
            )
        )
        monkeypatch.setattr(impl.Verifier, "staging", staging)
        pol = pretend.stub()

        attestation = impl.Attestation.model_validate_json(dist_attestation_path.read_text())

        with pytest.raises(impl.VerificationError, match="too many subjects in statement"):
            attestation.verify(pol, dist, staging=True)

    def test_verify_subject_missing_name(self, monkeypatch: pytest.MonkeyPatch) -> None:
        statement = (
            StatementBuilder()  # noqa: SLF001
            .subjects(
                [
                    Subject(name=None, digest=DigestSet(root={"sha256": "abcd"})),
                ]
            )
            .predicate_type("foo")
            .build()
            ._inner.model_dump_json()
        )

        staging = pretend.call_recorder(
            lambda: pretend.stub(
                verify_dsse=pretend.call_recorder(
                    lambda bundle, policy: (
                        "application/vnd.in-toto+json",
                        statement.encode(),
                    )
                )
            )
        )
        monkeypatch.setattr(impl.Verifier, "staging", staging)
        pol = pretend.stub()

        attestation = impl.Attestation.model_validate_json(dist_attestation_path.read_text())

        with pytest.raises(impl.VerificationError, match="invalid subject: missing name"):
            attestation.verify(pol, dist, staging=True)

    def test_verify_subject_invalid_name(self, monkeypatch: pytest.MonkeyPatch) -> None:
        statement = (
            StatementBuilder()  # noqa: SLF001
            .subjects(
                [
                    Subject(
                        name="foo-bar-invalid-wheel.whl",
                        digest=DigestSet(root={"sha256": "abcd"}),
                    ),
                ]
            )
            .predicate_type("foo")
            .build()
            ._inner.model_dump_json()
        )

        staging = pretend.call_recorder(
            lambda: pretend.stub(
                verify_dsse=pretend.call_recorder(
                    lambda bundle, policy: (
                        "application/vnd.in-toto+json",
                        statement.encode(),
                    )
                )
            )
        )
        monkeypatch.setattr(impl.Verifier, "staging", staging)
        pol = pretend.stub()

        attestation = impl.Attestation.model_validate_json(dist_attestation_path.read_text())

        with pytest.raises(impl.VerificationError, match="invalid subject: Invalid wheel filename"):
            attestation.verify(pol, dist, staging=True)

    def test_verify_unknown_attestation_type(self, monkeypatch: pytest.MonkeyPatch) -> None:
        statement = (
            StatementBuilder()  # noqa: SLF001
            .subjects(
                [
                    Subject(
                        name="rfc8785-0.1.2-py3-none-any.whl",
                        digest=DigestSet(
                            root={
                                "sha256": (
                                    "c4e92e9ecc828bef2aa7dba1de8ac983511f7532a0df11c770d39099a25cf201"
                                ),
                            }
                        ),
                    ),
                ]
            )
            .predicate_type("foo")
            .build()
            ._inner.model_dump_json()
        )

        staging = pretend.call_recorder(
            lambda: pretend.stub(
                verify_dsse=pretend.call_recorder(
                    lambda bundle, policy: (
                        "application/vnd.in-toto+json",
                        statement.encode(),
                    )
                )
            )
        )
        monkeypatch.setattr(impl.Verifier, "staging", staging)
        pol = pretend.stub()

        attestation = impl.Attestation.model_validate_json(dist_attestation_path.read_text())

        with pytest.raises(impl.VerificationError, match="unknown attestation type: foo"):
            attestation.verify(pol, dist, staging=True)

    def test_certificate_claims(self) -> None:
        attestation = impl.Attestation.model_validate_json(
            pypi_attestations_attestation.read_text()
        )

        results = {
            ("1.3.6.1.4.1.57264.1.8", "https://token.actions.githubusercontent.com"),
            (
                "1.3.6.1.4.1.57264.1.9",
                "https://github.com/trailofbits/pypi-attestations/.github/workflows/release.yml@refs/tags/v0.0.16",
            ),
            ("1.3.6.1.4.1.57264.1.10", "58c872e67c03c9c031ba71b1654ff542ff290cd7"),
            ("1.3.6.1.4.1.57264.1.11", "github-hosted"),
            ("1.3.6.1.4.1.57264.1.12", "https://github.com/trailofbits/pypi-attestations"),
            ("1.3.6.1.4.1.57264.1.13", "58c872e67c03c9c031ba71b1654ff542ff290cd7"),
            ("1.3.6.1.4.1.57264.1.14", "refs/tags/v0.0.16"),
            ("1.3.6.1.4.1.57264.1.15", "772247423"),
            ("1.3.6.1.4.1.57264.1.16", "https://github.com/trailofbits"),
            ("1.3.6.1.4.1.57264.1.17", "2314423"),
            (
                "1.3.6.1.4.1.57264.1.18",
                "https://github.com/trailofbits/pypi-attestations/.github/workflows/release.yml@refs/tags/v0.0.16",
            ),
            ("1.3.6.1.4.1.57264.1.19", "58c872e67c03c9c031ba71b1654ff542ff290cd7"),
            ("1.3.6.1.4.1.57264.1.20", "release"),
            (
                "1.3.6.1.4.1.57264.1.21",
                "https://github.com/trailofbits/pypi-attestations/actions/runs/11732568384/attempts/1",
            ),
            ("1.3.6.1.4.1.57264.1.22", "public"),
        }

        assert not results ^ set(attestation.certificate_claims.items())

    def test_certificate_claims_othername(self, monkeypatch: pytest.MonkeyPatch) -> None:
        attestation = impl.Attestation.model_validate_json(
            pypi_attestations_attestation.read_text()
        )

        certificate = x509.load_der_x509_certificate(attestation.verification_material.certificate)
        FULCIO_OTHER_NAME_SAN = x509.ObjectIdentifier("1.3.6.1.4.1.57264.1.7")

        alternative_name = certificate.extensions.get_extension_for_oid(
            ExtensionOID.SUBJECT_ALTERNATIVE_NAME
        )

        cast(
            x509.SubjectAlternativeName, alternative_name.value
        )._general_names._general_names.append(
            x509.OtherName(
                FULCIO_OTHER_NAME_SAN,
                value=b"name",
            )
        )

        monkeypatch.setattr(
            "cryptography.x509.load_der_x509_certificate", lambda *args: certificate
        )

        assert (FULCIO_OTHER_NAME_SAN.dotted_string, "name") in set(
            attestation.certificate_claims.items()
        )


def test_from_bundle_missing_signatures() -> None:
    bundle = Bundle.from_json(dist_bundle_path.read_bytes())
    bundle._inner.dsse_envelope.signatures = []  # noqa: SLF001

    with pytest.raises(impl.ConversionError, match="expected exactly one signature, got 0"):
        impl.Attestation.from_bundle(bundle)


def test_to_bundle_invalid_cert() -> None:
    attestation = impl.Attestation.model_validate_json(dist_attestation_path.read_bytes())
    attestation.verification_material.certificate = b"foo"

    with pytest.raises(impl.ConversionError, match="invalid X.509 certificate"):
        attestation.to_bundle()


def test_to_bundle_invalid_tlog_entry() -> None:
    attestation = impl.Attestation.model_validate_json(dist_attestation_path.read_bytes())
    attestation.verification_material.transparency_entries[0].clear()

    with pytest.raises(impl.ConversionError, match="invalid transparency log entry"):
        attestation.to_bundle()


class TestPackaging:
    """Behavioral backstops for our dependency on `packaging`."""

    def test_exception_types(self) -> None:
        from packaging.utils import InvalidSdistFilename, InvalidWheelFilename

        assert issubclass(InvalidSdistFilename, ValueError)
        assert issubclass(InvalidWheelFilename, ValueError)


@pytest.mark.parametrize(
    ("input", "normalized"),
    [
        # wheel: fully normalized, no changes
        ("foo-1.0-py3-none-any.whl", "foo-1.0-py3-none-any.whl"),
        # wheel: dist name is not case normalized
        ("Foo-1.0-py3-none-any.whl", "foo-1.0-py3-none-any.whl"),
        ("FOO-1.0-py3-none-any.whl", "foo-1.0-py3-none-any.whl"),
        ("FoO-1.0-py3-none-any.whl", "foo-1.0-py3-none-any.whl"),
        # wheel: dist name contains alternate separators
        ("foo.bar-1.0-py3-none-any.whl", "foo_bar-1.0-py3-none-any.whl"),
        ("foo_bar-1.0-py3-none-any.whl", "foo_bar-1.0-py3-none-any.whl"),
        # wheel: dist version is not normalized
        ("foo-1.0beta1-py3-none-any.whl", "foo-1.0b1-py3-none-any.whl"),
        ("foo-1.0beta.1-py3-none-any.whl", "foo-1.0b1-py3-none-any.whl"),
        ("foo-01.0beta.1-py3-none-any.whl", "foo-1.0b1-py3-none-any.whl"),
        # wheel: build tag works as expected
        ("foo-1.0-1whatever-py3-none-any.whl", "foo-1.0-1whatever-py3-none-any.whl"),
        # wheel: compressed tag sets are sorted, even when conflicting or nonsense
        ("foo-1.0-py3.py2-none-any.whl", "foo-1.0-py2.py3-none-any.whl"),
        (
            "foo-1.0-py3.py2-none.abi3.cp37-any.whl",
            "foo-1.0-py2.py3-abi3.cp37.none-any.whl",
        ),
        (
            "foo-1.0-py3.py2-none.abi3.cp37-linux_x86_64.any.whl",
            "foo-1.0-py2.py3-abi3.cp37.none-any.linux_x86_64.whl",
        ),
        # wheel: verbose compressed tag sets are re-compressed
        ("foo-1.0-py3.py2.py3-none-any.whl", "foo-1.0-py2.py3-none-any.whl"),
        ("foo-1.0-py3-none.none.none-any.whl", "foo-1.0-py3-none-any.whl"),
        # sdist: fully normalized, no changes
        ("foo-1.0.tar.gz", "foo-1.0.tar.gz"),
        ("foo-1.0.zip", "foo-1.0.zip"),
        # sdist: dist name is not case normalized
        ("Foo-1.0.tar.gz", "foo-1.0.tar.gz"),
        ("FOO-1.0.tar.gz", "foo-1.0.tar.gz"),
        ("FoO-1.0.tar.gz", "foo-1.0.tar.gz"),
        ("Foo-1.0.zip", "foo-1.0.zip"),
        ("FOO-1.0.zip", "foo-1.0.zip"),
        ("FoO-1.0.zip", "foo-1.0.zip"),
        # sdist: dist name contains alternate separators, including
        # `-` despite being forbidden by PEP 625
        ("foo-bar-1.0.tar.gz", "foo_bar-1.0.tar.gz"),
        ("foo-bar-baz-1.0.tar.gz", "foo_bar_baz-1.0.tar.gz"),
        ("foo--bar-1.0.tar.gz", "foo_bar-1.0.tar.gz"),
        ("foo.bar-1.0.tar.gz", "foo_bar-1.0.tar.gz"),
        ("foo..bar-1.0.tar.gz", "foo_bar-1.0.tar.gz"),
        ("foo.bar.baz-1.0.tar.gz", "foo_bar_baz-1.0.tar.gz"),
        ("foo-bar-1.0.zip", "foo_bar-1.0.zip"),
        ("foo-bar-baz-1.0.zip", "foo_bar_baz-1.0.zip"),
        ("foo--bar-1.0.zip", "foo_bar-1.0.zip"),
        ("foo.bar-1.0.zip", "foo_bar-1.0.zip"),
        ("foo..bar-1.0.zip", "foo_bar-1.0.zip"),
        ("foo.bar.baz-1.0.zip", "foo_bar_baz-1.0.zip"),
        # sdist: dist version is not normalized
        ("foo-1.0beta1.tar.gz", "foo-1.0b1.tar.gz"),
        ("foo-01.0beta1.tar.gz", "foo-1.0b1.tar.gz"),
        ("foo-1.0beta1.zip", "foo-1.0b1.zip"),
        ("foo-01.0beta1.zip", "foo-1.0b1.zip"),
    ],
)
def test_ultranormalize_dist_filename(input: str, normalized: str) -> None:
    # normalization works as expected
    assert impl._ultranormalize_dist_filename(input) == normalized

    # normalization is a fixpoint, and normalized names are valid dist names
    assert impl._ultranormalize_dist_filename(normalized) == normalized


@pytest.mark.parametrize(
    "input",
    [
        # completely invalid
        "foo",
        # suffixes must be lowercase
        "foo-1.0.TAR.GZ",
        "foo-1.0.ZIP",
        "foo-1.0-py3-none-any.WHL",
        # wheel: invalid separator in dist name
        "foo-bar-1.0-py3-none-any.whl",
        "foo__bar-1.0-py3-none-any.whl",
        # wheel: invalid version
        "foo-charmander-py3-none-any.whl",
        "foo-1charmander-py3-none-any.whl",
        # sdist: invalid version
        "foo-charmander.tar.gz",
        "foo-1charmander.tar.gz",
        "foo-charmander.zip",
        "foo-1charmander.zip",
        # sdist: nonsense suffixes
        "foo-1.2.3.junk.zip",
        "foo-1.2.3.junk.tar.gz",
        "foo-1.2.3.zip.tar.gz",
        "foo-1.2.3.tar.gz.zip",
    ],
)
def test_ultranormalize_dist_filename_invalid(input: str) -> None:
    with pytest.raises(ValueError):
        impl._ultranormalize_dist_filename(input)


class TestPublisher:
    def test_discriminator(self) -> None:
        gh_raw = {"kind": "GitHub", "repository": "foo/bar", "workflow": "publish.yml"}
        gh: impl.Publisher = TypeAdapter(impl.Publisher).validate_python(gh_raw)

        assert isinstance(gh, impl.GitHubPublisher)
        assert gh.repository == "foo/bar"
        assert gh.workflow == "publish.yml"
        assert TypeAdapter(impl.Publisher).validate_json(json.dumps(gh_raw)) == gh

        gl_raw = {
            "kind": "GitLab",
            "repository": "foo/bar/baz",
            "workflow_filepath": "dir/release.yml",
            "environment": "publish",
        }
        gl: impl.Publisher = TypeAdapter(impl.Publisher).validate_python(gl_raw)
        assert isinstance(gl, impl.GitLabPublisher)
        assert gl.repository == "foo/bar/baz"
        assert gl.workflow_filepath == "dir/release.yml"
        assert gl.environment == "publish"
        assert TypeAdapter(impl.Publisher).validate_json(json.dumps(gl_raw)) == gl

    def test_wrong_kind(self) -> None:
        with pytest.raises(ValueError, match="Input should be 'GitHub'"):
            impl.GitHubPublisher(kind="wrong", repository="foo/bar", workflow="publish.yml")

        with pytest.raises(ValueError, match="Input should be 'GitLab'"):
            impl.GitLabPublisher(kind="GitHub", repository="foo/bar")


class TestProvenance:
    def test_version(self) -> None:
        attestation = impl.Attestation.model_validate_json(dist_attestation_path.read_bytes())
        provenance = impl.Provenance(
            attestation_bundles=[
                impl.AttestationBundle(
                    publisher=impl.GitHubPublisher(repository="foo/bar", workflow="publish.yml"),
                    attestations=[attestation],
                )
            ]
        )
        assert provenance.version == 1

        # Setting any other version doesn't work.
        with pytest.raises(ValueError):
            provenance = impl.Provenance(
                version=2,
                attestation_bundles=[
                    impl.AttestationBundle(
                        publisher=impl.GitHubPublisher(
                            repository="foo/bar", workflow="publish.yml"
                        ),
                        attestations=[attestation],
                    )
                ],
            )


class DummyModel(BaseModel):
    base64_bytes: impl.Base64Bytes


class TestBase64Bytes:
    # See the docstrings for `_impl.Base64Bytes` for more details
    def test_decoding(self) -> None:
        # This raises when using our custom type. When using Pydantic's Base64Bytes,
        # this succeeds
        # The exception message is different in Python 3.9 vs >=3.10
        with pytest.raises(ValueError, match="Non-base64 digit found|Only base64 data is allowed"):
            DummyModel(base64_bytes=b"a\n\naaa")

    def test_encoding(self) -> None:
        model = DummyModel(base64_bytes=b"aaaa" * 76)
        assert "\\n" not in model.model_dump_json()<|MERGE_RESOLUTION|>--- conflicted
+++ resolved
@@ -4,11 +4,7 @@
 import os
 from hashlib import sha256
 from pathlib import Path
-<<<<<<< HEAD
-from typing import Any, Optional, cast
-=======
-from typing import Any
->>>>>>> cfb3d4df
+from typing import Any, cast
 
 import pretend
 import pytest
