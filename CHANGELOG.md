--- conflicted
+++ resolved
@@ -7,14 +7,12 @@
 
 ## [Unreleased]
 
-<<<<<<< HEAD
 ### Added
 
 - The `Attestation` type now have a `claims` property to expose underlying Fulcio 
   signing certificate extensions
   ([#XX](https://github.com/trailofbits/pypi-attestations/pull/XX))
 
-=======
 ## [0.0.16]
 
 ### Added
@@ -67,7 +65,6 @@
   every 76 characters due to a bug in Pydantic's Base64Bytes type. Those
   newlines were also (incorrectly) ignored by Pydantic during decoding
   ([#48](https://github.com/trailofbits/pypi-attestations/pull/48)).
->>>>>>> e0ad4cff
 
 ## [0.0.11]
 
