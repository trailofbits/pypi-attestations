# Changelog

All notable changes to this project will be documented in this file.

The format is based on [Keep a Changelog](https://keepachangelog.com/en/1.1.0/),
and this project adheres to [Semantic Versioning](https://semver.org/spec/v2.0.0.html).

## [Unreleased]

<<<<<<< HEAD
### Added

- The `Attestation` type now has a `claims` property to expose underlying Fulcio 
  signing certificate extensions
  ([#70](https://github.com/trailofbits/pypi-attestations/pull/70))
=======
## [0.0.17]

### Fixed

- The `GitLabPublisher` policy now takes the workflow file path in order to
  verify attestations, rathen than assuming it will always be `gitlab-ci.yml`
  ([#71](https://github.com/trailofbits/pypi-attestations/pull/71)).
- The `GitLabPublisher` now longer expects claims being passed during construction,
  rather the `ref` and `sha` claims are extracted from the certificate's extensions,
  similar to `GitHubPublisher`'s behavior
  ([#71](https://github.com/trailofbits/pypi-attestations/pull/71)).


### Changed

- Publisher classes (`GitLabPublisher` and `GitHubPublisher`) no longer take a claims
  dictionary during construction
  ([#72](https://github.com/trailofbits/pypi-attestations/pull/72)).
>>>>>>> cfb3d4df

## [0.0.16]

### Added

- `Attestation.statement` has been added as a convenience API for accessing
  the attestation's enveloped statement as a dictionary

## [0.0.15]

This is a corrective release for [0.0.14].

## [0.0.14]

### Fixed

- The `Distribution` API now handles ZIP source distributions
  (those ending with `.zip`) instead of rejecting them as invalid
  ([#68](https://github.com/trailofbits/pypi-attestations/pull/68))

## [0.0.13]

### Changed

- The minimum Python version required has been brought back to `3.9`
  ([#64](https://github.com/trailofbits/pypi-attestations/pull/64)).

- The `Attestation.verify(...)` API has been changed to remove the `Verifier`
  argument in favor of an optional `staging: bool` kwarg to select the
  Sigstore instance
  ([#62](https://github.com/trailofbits/pypi-attestations/pull/62))

- The `Attestation.verify(...)` API has been changed to accept both `Publisher`
  and `VerificationPolicy` objects as a policy. The publisher object is internally
  converted to an appropriate verification policy.

### Fixed

- `python -m pypi_attestations verify` now handles inputs like `dist/*`
  gracefully, by pre-filtering any attestation paths from the inputs.

- `python -m pypi_attestations verify` now exits with a non-zero exit code
  if the verification step fails
  ([#57](https://github.com/trailofbits/pypi-attestations/pull/57))

## [0.0.12]

### Fixed

- Base64-encoded bytes inside Attestation objects contained newline characters
  every 76 characters due to a bug in Pydantic's Base64Bytes type. Those
  newlines were also (incorrectly) ignored by Pydantic during decoding
  ([#48](https://github.com/trailofbits/pypi-attestations/pull/48)).

## [0.0.11]

### Changed

- The minimum version of sigstore-python is now `3.2.0`, owing to private
  API changes ([#45](https://github.com/trailofbits/pypi-attestations/pull/45))

## [0.0.10]

### Changed

- The minimum Python version required has been bumped to `3.11`
  ([#37](https://github.com/trailofbits/pypi-attestations/pull/37))

### Added

- The `Provenance`, `Publisher`, `GitHubPublisher`, `GitLabPublisher`, and
  `AttestationBundle` types have been added
  ([#36](https://github.com/trailofbits/pypi-attestations/pull/36)).

## [0.0.9]

### Added

- The `Distribution` type and APIs have been added, allowing a user to supply
  a pre-computed digest instead of performing I/O
  ([#34](https://github.com/trailofbits/pypi-attestations/pull/34))

### Changed

- `sign` and `verify` no longer perform I/O
  ([#34](https://github.com/trailofbits/pypi-attestations/pull/34))


### Fixed

- `verify`: catch another leaky error case
  ([#32](https://github.com/trailofbits/pypi-attestations/pull/32))


## [0.0.8]

### Fixed

- `AttestationType` is now re-exported at the top-level as a public API
  ([#31](https://github.com/trailofbits/pypi-attestations/pull/31))

## [0.0.7]

### Added

- `AttestationType` has been added, as an enumeration of all currently known
  attestation types (by URL)
  ([#29](https://github.com/trailofbits/pypi-attestations/pull/29))

### Changed

- `Attestation.verify` now checks the attestation's type against
  `AttestationType` before returning it
  ([#29](https://github.com/trailofbits/pypi-attestations/pull/29))

### Fixed

- `Attestation.sign` now only returns `AttestationError` when failing to sign a
  distribution file
  ([#28](https://github.com/trailofbits/pypi-attestations/pull/28))

## [0.0.6]

### Added

- The `python -m pypi_attestations` CLI has been added. This CLI is primarily
  intended for local development, and not for external use. Its flags and
  commands are not subject to stabilization unless explicitly documented
  in a future release
  ([#22](https://github.com/trailofbits/pypi-attestations/pull/22))

### Changed

- The name of this project is now `pypi-attestations`, renamed from
  `pypi-attestion-models` ([#25](https://github.com/trailofbits/pypi-attestations/pull/25))

- The model conversion functions have been moved into the `Attestation` class
  ([#24](https://github.com/trailofbits/pypi-attestations/pull/24))

## [0.0.5] - 2024-06-20

### Added

- `Attestation.verify` now returns the inner statement's predicate components
  ([#20](https://github.com/trailofbits/pypi-attestations/pull/20))

## [0.0.4] - 2024-06-11

### Changed

- Switch to in-toto statements ([#18](https://github.com/trailofbits/pypi-attestations/pull/18))

## [0.0.3] - 2024-06-10

- No functional changes.

## [0.0.2] - 2024-05-16

### Changed

- Update `sigstore` to 3.0.0

## [0.0.1] - 2024-05-15

### Added

- Initial implementation

[Unreleased]: https://github.com/trailofbits/pypi-attestation-models/compare/v0.0.17...HEAD
[0.0.17]: https://github.com/trailofbits/pypi-attestation-models/compare/v0.0.16...v0.0.17
[0.0.16]: https://github.com/trailofbits/pypi-attestation-models/compare/v0.0.15...v0.0.16
[0.0.15]: https://github.com/trailofbits/pypi-attestation-models/compare/v0.0.14...v0.0.15
[0.0.14]: https://github.com/trailofbits/pypi-attestation-models/compare/v0.0.13...v0.0.14
[0.0.13]: https://github.com/trailofbits/pypi-attestation-models/compare/v0.0.12...v0.0.13
[0.0.12]: https://github.com/trailofbits/pypi-attestation-models/compare/v0.0.11...v0.0.12
[0.0.11]: https://github.com/trailofbits/pypi-attestation-models/compare/v0.0.10...v0.0.11
[0.0.10]: https://github.com/trailofbits/pypi-attestation-models/compare/v0.0.9...v0.0.10
[0.0.9]: https://github.com/trailofbits/pypi-attestation-models/compare/v0.0.8...v0.0.9
[0.0.8]: https://github.com/trailofbits/pypi-attestation-models/compare/v0.0.7...v0.0.8
[0.0.7]: https://github.com/trailofbits/pypi-attestation-models/compare/v0.0.6...v0.0.7
[0.0.6]: https://github.com/trailofbits/pypi-attestation-models/compare/v0.0.5...v0.0.6
[0.0.5]: https://github.com/trailofbits/pypi-attestation-models/compare/v0.0.4...v0.0.5
[0.0.4]: https://github.com/trailofbits/pypi-attestation-models/compare/v0.0.3...v0.0.4
[0.0.3]: https://github.com/trailofbits/pypi-attestation-models/compare/v0.0.2...v0.0.3
[0.0.2]: https://github.com/trailofbits/pypi-attestation-models/compare/v0.0.1...v0.0.2
[0.0.1]: https://github.com/trailofbits/pypi-attestation-models/releases/tag/v0.0.1<|MERGE_RESOLUTION|>--- conflicted
+++ resolved
@@ -7,13 +7,12 @@
 
 ## [Unreleased]
 
-<<<<<<< HEAD
 ### Added
 
 - The `Attestation` type now has a `claims` property to expose underlying Fulcio 
   signing certificate extensions
   ([#70](https://github.com/trailofbits/pypi-attestations/pull/70))
-=======
+
 ## [0.0.17]
 
 ### Fixed
@@ -32,7 +31,6 @@
 - Publisher classes (`GitLabPublisher` and `GitHubPublisher`) no longer take a claims
   dictionary during construction
   ([#72](https://github.com/trailofbits/pypi-attestations/pull/72)).
->>>>>>> cfb3d4df
 
 ## [0.0.16]
 
